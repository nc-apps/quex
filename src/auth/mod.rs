--- conflicted
+++ resolved
@@ -1,14 +1,6 @@
-<<<<<<< HEAD
 use std::sync::Arc;
 
 use crate::AppState;
-=======
-use self::authenticated_user::AuthenticatedUser;
-use crate::{
-    email::{send_sign_in_email, Email},
-    AppState,
-};
->>>>>>> 82beaa1c
 use askama_axum::{IntoResponse, Template};
 use axum::routing::post;
 use axum::{
@@ -95,23 +87,11 @@
     }
 }
 
-<<<<<<< HEAD
 #[derive(Serialize, Debug)]
 enum ResponseType {
     #[serde(rename = "code")]
     Code,
 }
-=======
-    // Delete sign in attempt to prevent reusage
-
-    connection
-        .execute(
-            "DELETE FROM signin_attempts WHERE id = :id",
-            named_params![":id": attempt_id],
-        )
-        .await
-        .unwrap();
->>>>>>> 82beaa1c
 
 #[derive(Serialize, Debug)]
 #[serde(rename_all = "snake_case")]
@@ -133,7 +113,6 @@
     include_granted_scopes: Option<bool>,
 }
 
-<<<<<<< HEAD
 const REDIRECT_PATH: &str = "/redirect";
 #[derive(thiserror::Error, Debug)]
 #[error("Failed to parse server url")]
@@ -142,25 +121,6 @@
     let mut redirect_url = server_url.to_string().parse::<Url>()?;
     redirect_url.set_path(REDIRECT_PATH);
     Ok(redirect_url)
-=======
-    // Set session cookie
-    // The cookie does not need to be encrypted as it doesn't contain any sensitive information
-    let cookie = Cookie::build(("session", session_id))
-        .path("/")
-        // Using secure and SameSite Strict cookies without HTTPS breaks development sign in on Safari
-        // Always require HTTPS for production
-        .secure(cfg!(not(debug_assertions)))
-        // Tell browsers to not allow JavaScript to access the cookie. Prevents some XSS attacks
-        // (JS can still indirectly find out if user is authenticated by trying to access authenticated endpoints)
-        .http_only(true)
-        // Prevents CRSF attack
-        // This is somewhat complex. Here is a good article
-        // https://andrewlock.net/understanding-samesite-cookies/
-        .same_site(SameSite::Strict)
-        .expires(expires_at);
-
-    (jar.add(cookie), Redirect::to("/surveys")).into_response()
->>>>>>> 82beaa1c
 }
 
 #[derive(thiserror::Error, Debug)]
