use crate::auth::authenticated_user::AuthenticatedUser;
use crate::routes::create_share_link;
use crate::routes::survey::get_file_name;
use crate::AppState;
use askama::Template;
use askama_axum::IntoResponse;
use axum::extract::{Path, State};
use axum::http::HeaderMap;
use axum::response::Redirect;
use axum::Form;
use libsql::named_params;
use nanoid::nanoid;
use reqwest::header::HeaderValue;
use reqwest::{header, StatusCode};
use serde::Deserialize;
use std::sync::Arc;
use time::OffsetDateTime;

/// The HTML template for the AttrakDiff survey
#[derive(Template)]
#[template(path = "surveys/responses/attrakdiff.html")]
struct AttrakDiffTemplate {
    id: String,
    questions: Vec<(String, String)>,
}

/// Handler for the AttrakDiff survey page
pub(super) fn get_page(id: String) -> askama_axum::Response {
    let attrakdiff_template = AttrakDiffTemplate {
        id,
        questions: vec![
            ("Human".to_string(), "Technical".to_string()),
            ("Isolating".to_string(), "Connective".to_string()),
            ("Pleasant".to_string(), "Unpleasant".to_string()),
            ("Inventive".to_string(), "Conventional".to_string()),
            ("Simple".to_string(), "Complicated".to_string()),
            ("Professional".to_string(), "Unprofessional".to_string()),
            ("Ugly".to_string(), "Attractive".to_string()),
            ("Practical".to_string(), "Impractical".to_string()),
            ("Likable".to_string(), "Disagreeable".to_string()),
            ("Cumbersome".to_string(), "Straightforward".to_string()),
            ("Stylish".to_string(), "Tacky".to_string()),
            ("Predictable".to_string(), "Unpredictable".to_string()),
            ("Cheap".to_string(), "Premium".to_string()),
            ("Alienating".to_string(), "Integrating".to_string()),
            (
                "Brings me closer to people".to_string(),
                "Separates me from people".to_string(),
            ),
            ("Unpresentable".to_string(), "Presentable".to_string()),
            ("Rejecting".to_string(), "Inviting".to_string()),
            ("Unimaginative".to_string(), "Creative".to_string()),
            ("Good".to_string(), "Bad".to_string()),
            ("Confusing".to_string(), "Clearly structured".to_string()),
            ("Repelling".to_string(), "Appealing".to_string()),
            ("Bold".to_string(), "Cautious".to_string()),
            ("Innovative".to_string(), "Conservative".to_string()),
            ("Dull".to_string(), "Captivating".to_string()),
            ("Undemanding".to_string(), "Challenging".to_string()),
            ("Motivating".to_string(), "Discouraging".to_string()),
            ("Novel".to_string(), "Ordinary".to_string()),
            ("Unruly".to_string(), "Manageable".to_string()),
        ],
    };

    attrakdiff_template.into_response()
}

#[derive(Deserialize, Debug)]
pub(super) struct Response {
    #[serde(rename = "Q1")]
    q1: u8,
    #[serde(rename = "Q2")]
    q2: u8,
    #[serde(rename = "Q3")]
    q3: u8,
    #[serde(rename = "Q4")]
    q4: u8,
    #[serde(rename = "Q5")]
    q5: u8,
    #[serde(rename = "Q6")]
    q6: u8,
    #[serde(rename = "Q7")]
    q7: u8,
    #[serde(rename = "Q8")]
    q8: u8,
    #[serde(rename = "Q9")]
    q9: u8,
    #[serde(rename = "Q10")]
    q10: u8,
    #[serde(rename = "Q11")]
    q11: u8,
    #[serde(rename = "Q12")]
    q12: u8,
    #[serde(rename = "Q13")]
    q13: u8,
    #[serde(rename = "Q14")]
    q14: u8,
    #[serde(rename = "Q15")]
    q15: u8,
    #[serde(rename = "Q16")]
    q16: u8,
    #[serde(rename = "Q17")]
    q17: u8,
    #[serde(rename = "Q18")]
    q18: u8,
    #[serde(rename = "Q19")]
    q19: u8,
    #[serde(rename = "Q20")]
    q20: u8,
    #[serde(rename = "Q21")]
    q21: u8,
    #[serde(rename = "Q22")]
    q22: u8,
    #[serde(rename = "Q23")]
    q23: u8,
    #[serde(rename = "Q24")]
    q24: u8,
    #[serde(rename = "Q25")]
    q25: u8,
    #[serde(rename = "Q26")]
    q26: u8,
    #[serde(rename = "Q27")]
    q27: u8,
    #[serde(rename = "Q28")]
    q28: u8,
}

/// Handler that creates a response from an attrakdiff survey response
pub(super) async fn create_response(
    State(app_state): State<AppState>,
    Form(attrakdiff_answers): Form<Response>,
    survey_id: String,
) -> Redirect {
    tracing::debug!("Answers for AttrakDiff: {:?}", attrakdiff_answers);
    let response_id = nanoid!();
    let now = OffsetDateTime::now_utc().unix_timestamp();

    app_state
        .connection
        .execute(
            // insert answers 1 to 28 into database
            "INSERT INTO attrakdiff_responses (
                id,
                survey_id,
                created_at_utc,
                answer_1,
                answer_2,
                answer_3,
                answer_4,
                answer_5,
                answer_6,
                answer_7,
                answer_8,
                answer_9,
                answer_10,
                answer_11,
                answer_12,
                answer_13,
                answer_14,
                answer_15,
                answer_16,
                answer_17,
                answer_18,
                answer_19,
                answer_20,
                answer_21,
                answer_22,
                answer_23,
                answer_24,
                answer_25,
                answer_26,
                answer_27,
                answer_28
            ) VALUES (
                ?1,
                ?2,
                ?3,
                ?4,
                ?5,
                ?6,
                ?7,
                ?8,
                ?9,
                ?10,
                ?11,
                ?12,
                ?13,
                ?14,
                ?15,
                ?16,
                ?17,
                ?18,
                ?19,
                ?20,
                ?21,
                ?22,
                ?23,
                ?24,
                ?25,
                ?26,
                ?27,
                ?28,
                ?29,
                ?30,
                ?31
            )",
            libsql::params![
                response_id,
                survey_id,
                now,
                attrakdiff_answers.q1,
                attrakdiff_answers.q2,
                attrakdiff_answers.q3,
                attrakdiff_answers.q4,
                attrakdiff_answers.q5,
                attrakdiff_answers.q6,
                attrakdiff_answers.q7,
                attrakdiff_answers.q8,
                attrakdiff_answers.q9,
                attrakdiff_answers.q10,
                attrakdiff_answers.q11,
                attrakdiff_answers.q12,
                attrakdiff_answers.q13,
                attrakdiff_answers.q14,
                attrakdiff_answers.q15,
                attrakdiff_answers.q16,
                attrakdiff_answers.q17,
                attrakdiff_answers.q18,
                attrakdiff_answers.q19,
                attrakdiff_answers.q20,
                attrakdiff_answers.q21,
                attrakdiff_answers.q22,
                attrakdiff_answers.q23,
                attrakdiff_answers.q24,
                attrakdiff_answers.q25,
                attrakdiff_answers.q26,
                attrakdiff_answers.q27,
                attrakdiff_answers.q28,
            ],
        )
        .await
        .expect("Failed to insert into database");

    tracing::debug!("Inserted into database");

    Redirect::to("/thanks")
}

/// Handler that creates a new AttrakDiff survey from a create survey form submission
pub(super) async fn create_new_survey(
    State(state): State<AppState>,
    user: AuthenticatedUser,
    name: Option<String>,
) -> Redirect {
    let survey_id = nanoid!();

    let name: Arc<str> = match name.as_deref() {
        // Use the first 6 characters of the survey id as the name if no name is provided
        Some("") | None => format!("AttrakDiff Survey {}", &survey_id[..7]).into(),
        Some(name) => name.into(),
    };

    // Create timestamp
    // We could use the database timestamp, but I prefer to have the application dictate the time in
    // case something goes wrong
    let now = OffsetDateTime::now_utc().unix_timestamp();

    let result = state
        .connection
        .execute(
            "INSERT INTO attrakdiff_surveys (\
                id,\
                user_id,\
                name,\
                created_at_utc\
                ) \
                VALUES (\
                    :id,\
                    :user_id,\
                    :name,\
                    :created_at_utc\
                )",
            named_params! {
                ":id":survey_id.clone(),
                ":user_id":user.id,
                ":name":name,
                ":created_at_utc":now
            },
        )
        .await;

    if let Err(error) = result {
        tracing::error!("Error creating new survey: {:?}", error);
        //TODO: inform user creation has failed and it's not their fault
        return Redirect::to("/");
    }

    // Redirect to newly created survey overview
    Redirect::to(format!("/surveys/ad/{}", survey_id).as_ref())
}

//TODO consider renaming to evaluation or something more fitting
/// The HTML template for the AttrakDiff survey details and results page
#[derive(Template)]
#[template(path = "surveys/results/attrakdiff.html")]
struct AttrakdiffResultsTemplate {
    id: String,
    name: String,
    answers: Vec<[i32; 28]>,
    /// The url that can be used to share the survey with respondants
    survey_url: String,
}

/// Gets the details page that displays the results of the survey and gives insights to the responses
pub(super) async fn get_results_page(
    State(state): State<AppState>,
    Path(survey_id): Path<String>,
    user: AuthenticatedUser,
) -> impl IntoResponse {
    let result = state
        .connection
        .query(
            "SELECT name FROM attrakdiff_surveys WHERE user_id = :user_id AND id = :survey_id",
            named_params![":user_id": user.id, ":survey_id": survey_id.clone()],
        )
        .await;

    let mut rows = match result {
        Ok(rows) => rows,
        Err(error) => {
            tracing::error!("Error querying for AttrakDiff survey: {:?}", error);
            //TODO display user error message it's not their fault
            return Redirect::to("/surveys").into_response();
        }
    };

    let result = rows.next().await;
    //TODO put data we want to display into template
    let row = match result {
        Ok(Some(row)) => row,
        // Survey not found. It wasn't created (yet), or deleted
        //TODO display user error message
        Ok(None) => return Redirect::to("/surveys").into_response(),
        Err(error) => {
            tracing::error!("Error reading query result: {:?}", error);
            //TODO display user error message it's not their fault
            return Redirect::to("/surveys").into_response();
        }
    };

    let survey_name_result = row.get::<String>(0);
    let name = match survey_name_result {
        Ok(name) => name,
        Err(error) => {
            tracing::error!("Error reading survey name: {:?}", error);
            //TODO display user error message it's not their fault
            return Redirect::to("/surveys").into_response();
        }
    };

    // Read results
    let result = state
        .connection
        .query(
            "SELECT * FROM attrakdiff_responses WHERE survey_id = :survey_id",
            named_params![":survey_id": survey_id.clone()],
        )
        .await;

    let mut rows = match result {
        Ok(rows) => rows,
        Err(error) => {
            tracing::error!("Error querying for AttrakDiff responses: {:?}", error);
            //TODO display user error message it's not their fault
            return Redirect::to("/surveys").into_response();
        }
    };

    let mut answers = Vec::new();

    /// Offset for the fields that contain ids and timestamps
    const META_DATA_OFFSET: usize = 3;
    loop {
        let result = rows.next().await;
        match result {
            Ok(Some(row)) => {
                let mut response = [0; 28];
<<<<<<< HEAD
                for index in 0usize..28 {
                    let answer = row.get::<i32>((META_DATA_OFFSET + index).try_into().unwrap());
=======
                for index in 2u8..30 {
                    let answer = row.get::<i32>(index.into());
>>>>>>> faed9317
                    let answer = match answer {
                        Ok(answer) => answer,
                        Err(error) => {
                            tracing::error!("Error reading answer number {index}: {error:?}");
                            //TODO display user error message it's not their fault
                            return Redirect::to("/surveys").into_response();
                        }
                    };
<<<<<<< HEAD
                    response[index] = answer;
=======
                    response[index as usize - 2] = answer;
>>>>>>> faed9317
                }
                answers.push(response);
            }
            Ok(None) => break,
            Err(error) => {
                tracing::error!("Error reading query result: {:?}", error);
                //TODO display user error message it's not their fault
                return Redirect::to("/surveys").into_response();
            }
        }
    }

    let survey_url = create_share_link(&state.configuration.server_url, &survey_id);
    AttrakdiffResultsTemplate {
        id: survey_id,
        name,
        answers,
        survey_url,
    }
    .into_response()
}

pub(super) async fn download_results(
    State(state): State<AppState>,
    Path(survey_id): Path<String>,
) -> Result<(HeaderMap, String), StatusCode> {
    let result = state
        .connection
        .query(
            "SELECT * FROM attrakdiff_responses WHERE survey_id = :survey_id",
            named_params![":survey_id": survey_id.clone()],
        )
        .await;
    let mut rows = match result {
        Ok(rows) => rows,
        Err(error) => {
            tracing::error!("Error querying for AttrakDiff survey: {:?}", error);
            //TODO display user error message it's not their fault
            return Err(StatusCode::INTERNAL_SERVER_ERROR);
        }
    };

    let mut csv = String::new();

    csv += "Human-Technical, Isolating-Connective, Pleasant-Unpleasant, Inventive-Conventional, Simple-Complicated, Professional-Unprofessional, Ugly-Attractive, Practical-Impractical, Likable-Disagreeable, Cumbersome-Straightforward, Stylish-Tacky, Predictable-Unpredictable, Cheap-Premium, Alienating-Integrating, Brings me closer to people-Separates me from people, Unpresentable-Respondents, Rejecting-Inviting, Unimaginative-Creative, Good-Bad, Confusing-Clearly structured, Repelling-Appealing, Bold-Cautious, Innovative-Conservative, Dull-Captivating, Undemanding-Challenging, Motivating-Discouraging, Novel-Ordinary, Unruly-Manageable\n";

    loop {
        let result = rows.next().await;
        match result {
            Ok(None) => break,
            Ok(Some(row)) => {
                for index in 2u8..30 {
                    let answer = row.get::<i32>(index.into());
                    let answer = match answer {
                        Ok(answer) => answer,
                        Err(error) => {
                            tracing::error!("Error reading survey id: {:?}", error);
                            //TODO display user error message it's not their fault
                            return Err(StatusCode::INTERNAL_SERVER_ERROR);
                        }
                    };
                    csv += &format!("{}, ", answer);
                }
                // geht schöner iwie
                csv.pop();
                csv.pop();
                csv.push('\n');
            }
            Err(error) => {
                tracing::error!("Error reading query result: {:?}", error);
                //TODO display user error message it's not their fault
                return Err(StatusCode::INTERNAL_SERVER_ERROR);
            }
        }
    }

    let mut headers = HeaderMap::new();
    const TEXT_CSV: HeaderValue = HeaderValue::from_static("text/csv");
    headers.insert(header::CONTENT_TYPE, TEXT_CSV);
    // The survey id should be URL safe and ASCII only by default
    let value = format!("attachment; filename=\"{}\"", get_file_name(&survey_id));
    let value = HeaderValue::try_from(value).expect("Invalid characters in survey id");
    headers.insert(header::CONTENT_DISPOSITION, value);

    Ok((headers, csv))
}<|MERGE_RESOLUTION|>--- conflicted
+++ resolved
@@ -386,13 +386,8 @@
         match result {
             Ok(Some(row)) => {
                 let mut response = [0; 28];
-<<<<<<< HEAD
                 for index in 0usize..28 {
                     let answer = row.get::<i32>((META_DATA_OFFSET + index).try_into().unwrap());
-=======
-                for index in 2u8..30 {
-                    let answer = row.get::<i32>(index.into());
->>>>>>> faed9317
                     let answer = match answer {
                         Ok(answer) => answer,
                         Err(error) => {
@@ -401,11 +396,7 @@
                             return Redirect::to("/surveys").into_response();
                         }
                     };
-<<<<<<< HEAD
                     response[index] = answer;
-=======
-                    response[index as usize - 2] = answer;
->>>>>>> faed9317
                 }
                 answers.push(response);
             }
