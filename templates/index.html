{% extends "layout.html" %} {% block title %} Home {% endblock %} {% block
content %}
<h1>Quex</h1>
<p>This is the startig page of quex, welcome!</p>
<a href="/nps">Net Promoter Score</a><br />
<a href="/sus">System Usability Score</a><br />
<a href="/attrakdiff">AttrakDiff</a><br />

{% if is_authenticated %}
<a href="/surveys">My Surveys</a><br />
{% else %}
<a href="/signup">Sign up</a><br />
<a href="/signin">Sign in</a> <br />
<<<<<<< HEAD
{% endif %} {% call super() %} {% endblock %}
=======
<a href="/surveys">My Surveys</a> <br />
<a href="/signout">Sign out</a>
{% call super() %} {% endblock %}
>>>>>>> 821911df
<|MERGE_RESOLUTION|>--- conflicted
+++ resolved
@@ -8,13 +8,10 @@
 
 {% if is_authenticated %}
 <a href="/surveys">My Surveys</a><br />
+<a href="/signout">Sign out</a>
 {% else %}
 <a href="/signup">Sign up</a><br />
 <a href="/signin">Sign in</a> <br />
-<<<<<<< HEAD
-{% endif %} {% call super() %} {% endblock %}
-=======
-<a href="/surveys">My Surveys</a> <br />
-<a href="/signout">Sign out</a>
-{% call super() %} {% endblock %}
->>>>>>> 821911df
+{% endif %} 
+{% call super() %}
+{% endblock %}